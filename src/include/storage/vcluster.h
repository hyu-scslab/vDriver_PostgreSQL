--- conflicted
+++ resolved
@@ -132,13 +132,10 @@
 extern void VClusterDsaInit(void);
 extern void VClusterAttachDsa(void);
 extern void VClusterDetachDsa(void);
-<<<<<<< HEAD
-#if 0
-=======
 extern pid_t StartVCutter(void);
 extern pid_t StartGC(void);
 
->>>>>>> d3a4d2f8
+#if 0
 extern bool VClusterLookupTuple(PrimaryKey primary_key,
 								Size size,
 								Snapshot snapshot,
