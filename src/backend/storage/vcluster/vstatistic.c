--- conflicted
+++ resolved
@@ -88,7 +88,6 @@
 	vstatistic_desc->cnt_seg_logical_deleted = 0;
 	vstatistic_desc->cnt_seg_physical_deleted = 0;
 
-<<<<<<< HEAD
     for (int i = 0; i < VCLUSTER_NUM; i++) {
         vstatistic_desc->cnt_inserted_cluster[i] = 0;
         vstatistic_desc->cnt_first_prune_cluster[i] = 0;
@@ -96,10 +95,9 @@
         vstatistic_desc->cnt_page_evicted_cluster[i] = 0;
         vstatistic_desc->cnt_page_second_prune_cluster[i] = 0;
     }
-=======
+	
 	memset(vstatistic_desc->bucket_cuttime,
 			0, sizeof(uint32) * NUM_CUTTIME_BUCKET);
->>>>>>> 6a11d1b7
 }
 
 /*
